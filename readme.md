# Sleep Detector Mobile App 😴

**Sleep Detector** is a React Native Expo app that automatically tracks your sleep patterns based on phone usage.

## Features

- **Automatic Sleep Detection**: The app detects when you're asleep based on phone inactivity
- **Sleep Statistics**: View detailed statistics about your sleep patterns
- **Sleep History**: Browse your sleep history with daily summaries
- **Data Export**: Export your sleep data in JSON or CSV format
- **Customizable Settings**: Adjust the inactivity threshold to match your habits

## How It Works

The app monitors your phone usage to determine when you're awake or asleep:

1. When you use your phone, the app considers you awake
2. When your phone remains inactive for a set period (default: 45 minutes), the app considers you asleep
3. The app records these state changes to build a picture of your sleep patterns

## Getting Started

### Prerequisites

- Node.js (v14 or newer)
- npm
- Expo CLI
- iOS or Android device/emulator

### Installation

1. Clone the repository:
```
git clone https://github.com/pH-7/detect-sleep.git
cd detect-sleep
```

2. Install dependencies:
```
npm install
```

3. Start the Expo development server:
```
npx expo start
```

4. Open the app on your device using the Expo Go app or run it in an emulator.

## Usage

### Today Screen

The Today screen shows your current sleep status and a timeline of your activity for the day. You can see at a glance how much sleep you've gotten so far today.

### History Screen

Browse through your sleep history day by day. See when you fell asleep and woke up, and how much total sleep you got each day.

### Stats Screen

View statistics about your sleep patterns, including:
- Average sleep duration
- Sleep consistency
- Sleep quality metrics
- Visual charts of your sleep patterns

### Settings

Customize the app to match your habits:
- Adjust the inactivity threshold (how long before the app considers you asleep)
- Enable/disable notifications
- Manage your data

## Testing and Deployment

### Running Tests Locally

1. Test on iOS simulator:
```bash
npm run ios
```

2. Test on Android emulator:
```bash
npm run android
```

3. Test on your physical device by scanning the QR code from the Expo Go app after running:
```bash
npx expo start
```

## Publishing Your App

### Prerequisites

1. Install EAS CLI:
```bash
npm install -g eas-cli
```

2. Log in to your Expo account:
```bash
eas login
```

3. Configure EAS Build:
```bash
eas build:configure
```

### iOS App Store Submission

#### 1. Configure EAS Build for iOS

Create or update `eas.json`:
```json
{
  "cli": {
    "version": ">= 5.9.1"
  },
  "build": {
    "development": {
      "developmentClient": true,
      "distribution": "internal"
    },
    "preview": {
      "distribution": "internal",
      "ios": {
        "simulator": true
      }
    },
    "production": {
      "ios": {
        "resourceClass": "m-medium"
      }
    }
  },
  "submit": {
    "production": {
      "ios": {
        "appleId": "your@email.com",
        "ascAppId": "1234567890",
        "appleTeamId": "ABCDEFGHIJ"
      }
    }
  }
}
```

#### 2. Build for App Store

1. Update version in `app.json`:
```json
{
  "expo": {
    "version": "1.0.0",
    "ios": {
      "buildNumber": "1",
      "bundleIdentifier": "com.yourcompany.sleepdetector"
    }
  }
}
```

2. Create production build:
```bash
eas build --platform ios --profile production
```

#### 3. Submit to App Store

1. Submit the build:
```bash
eas submit --platform ios --profile production
```

2. Complete App Store Connect information:
- App metadata
- Privacy policy URL
- Support URL
- Screenshots
- App Review Information

### Google Play Store Submission

#### 1. Configure EAS Build for Android

Update `eas.json`:
```json
{
  "build": {
    "production": {
      "android": {
        "buildType": "app-bundle"
      }
    }
  },
  "submit": {
    "production": {
      "android": {
        "serviceAccountKeyPath": "./path/to/service-account.json",
        "track": "production"
      }
    }
  }
}
```

#### 2. Build for Google Play

1. Update version in `app.json`:
```json
{
  "expo": {
    "version": "1.0.0",
    "android": {
      "versionCode": 1,
      "package": "me.ph7.sleepdetector"
    }
  }
}
```

2. Create production build:
```bash
eas build --platform android --profile production
```

#### 3. Submit to Google Play

1. Submit the build:
```bash
eas submit --platform android --profile production
```

2. Complete Play Store listing:
- Store listing
- Content rating
- Pricing & distribution
- App releases

### Store Assets Requirements

#### iOS App Store
- App Icon: 1024x1024px
- Screenshots:
  - iPhone 6.5" Display: 1242x2688px
  - iPhone 5.5" Display: 1242x2208px
  - iPad Pro 12.9": 2048x2732px

#### Google Play Store
- App Icon: 512x512px
- Feature Graphic: 1024x500px
- Screenshots:
  - Phone: 1080x1920px
  - 7-inch Tablet: 1200x1920px
  - 10-inch Tablet: 1920x2560px

### Troubleshooting

1. Build Fails:
```bash
# Clear build cache
eas build:clear

# Try building again
eas build --platform ios --profile production
```

2. Submission Fails:
```bash
# Check build status
eas build:list

# View submission logs
eas submit --platform ios --profile production --verbose
```


## Who Built This Sleep Tracker App?

**Pierre-Henry Soria** — a **super passionate engineer** who loves automating content creation efficiently!
<<<<<<< HEAD
Enthusiast of YouTube, AI, learning, and writing performant code!
Find me at [pH7.me](https://ph7.me)
=======
Enthusiast of YouTube, AI, learning, and of course, writing!
Find me at [pH7.me](https://ph7.me) ⚡️
>>>>>>> 37ebf1b7

Enjoying this project? **[Buy me a coffee](https://ko-fi.com/phenry)** (spoiler: I love almond extra-hot flat white coffees).

[![Pierre-Henry Soria](https://s.gravatar.com/avatar/a210fe61253c43c869d71eaed0e90149?s=200)](https://ph7.me "Pierre-Henry Soria’s personal website")

[![@phenrysay][x-icon]](https://x.com/phenrysay "Follow Me on X") [![YouTube Tech Videos][youtube-icon]](https://www.youtube.com/@pH7Programming "My YouTube Tech Channel") [![pH-7][github-icon]](https://github.com/pH-7 "Follow Me on GitHub") [![BlueSky][bsky-icon]](https://bsky.app/profile/ph7s.bsky.social "Follow Me on BlueSky")


## Privacy First!

Your sleep data is always stored locally on your device. The app does not send your data to any servers unless you explicitly use the export feature to share it.

## License

**Sleep Detector** is generously distributed under the [MIT License](license.md).


<!-- GitHub's Markdown reference links -->
[x-icon]: https://img.shields.io/badge/x-000000?style=for-the-badge&logo=x
[bsky-icon]: https://img.shields.io/badge/BlueSky-00A8E8?style=for-the-badge&logo=bluesky&logoColor=white
[github-icon]: https://img.shields.io/badge/GitHub-100000?style=for-the-badge&logo=github&logoColor=white
[youtube-icon]: https://img.shields.io/badge/YouTube-FF0000?style=for-the-badge&logo=youtube&logoColor=white<|MERGE_RESOLUTION|>--- conflicted
+++ resolved
@@ -282,13 +282,9 @@
 ## Who Built This Sleep Tracker App?
 
 **Pierre-Henry Soria** — a **super passionate engineer** who loves automating content creation efficiently!
-<<<<<<< HEAD
-Enthusiast of YouTube, AI, learning, and writing performant code!
+
+Enthusiast of YouTube, AI, learning, and writing performant code!  ⚡️
 Find me at [pH7.me](https://ph7.me)
-=======
-Enthusiast of YouTube, AI, learning, and of course, writing!
-Find me at [pH7.me](https://ph7.me) ⚡️
->>>>>>> 37ebf1b7
 
 Enjoying this project? **[Buy me a coffee](https://ko-fi.com/phenry)** (spoiler: I love almond extra-hot flat white coffees).
 
